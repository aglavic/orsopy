--- conflicted
+++ resolved
@@ -242,10 +242,7 @@
                     else:
                         return tuple([Header._resolve_type(ti, i) for ti, i in zip(get_args(hint), item)])
                 else:
-<<<<<<< HEAD
                     return hbase([Header._resolve_type(t0, item)])
-=======
-                    return [Header._resolve_type(t0, item)]
             elif hbase is dict:
                 value_type = get_args(hint)[1]
                 try:
@@ -255,7 +252,6 @@
                     return item
                 except AttributeError:
                     return None
->>>>>>> 585ff925
             elif hbase in [Union, Optional]:
                 subtypes = get_args(hint)
                 if type(item) in subtypes:
