--- conflicted
+++ resolved
@@ -61,13 +61,10 @@
         value = base.Value(None)
         assert value.to_yaml() == "{magnitude: null}\n"
 
-<<<<<<< HEAD
-=======
     def test_user_data(self):
         value = base.Value(13.4, my_attr="hallo ORSO")
         assert value.user_data == {"my_attr": "hallo ORSO"}
 
->>>>>>> ef7886a0
     def test_unit_conversion(self):
         value = base.Value(1.0, "mm")
         assert value.as_unit("m") == 1.0e-3
